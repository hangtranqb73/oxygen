--- conflicted
+++ resolved
@@ -96,14 +96,11 @@
     <Compile Include="Parameters\ParameterManager.cs" />
     <Compile Include="Parameters\TestParameterGroup.cs" />
     <Compile Include="Properties\AssemblyInfo.cs" />
-<<<<<<< HEAD
     <Compile Include="SeleniumDriver\DesiredCapabilities\Capabilities.cs" />
-=======
     <Compile Include="SeleniumDriver\ProxyClient\BMPClient.cs" />
     <Compile Include="SeleniumDriver\ProxyClient\HarOptions.cs" />
     <Compile Include="SeleniumDriver\ProxyClient\LimitOptions.cs" />
     <Compile Include="SeleniumDriver\ProxyClient\TimeoutOptions.cs" />
->>>>>>> b8195665
     <Compile Include="SeleniumDriver\SeCommand.cs" />
     <Compile Include="SeleniumDriver\Accessors.cs" />
     <Compile Include="SeleniumDriver\Actions.cs" />
