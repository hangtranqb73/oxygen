--- conflicted
+++ resolved
@@ -8,37 +8,17 @@
  */
  
 /**
-<<<<<<< HEAD
- * @summary Perform coordinate-based swipe on the screen.
- * @function swipe
- * @param {Number} x1 - Swipe start X coordinate.
- * @param {Number} y1 - Swipe start Y coordinate.
- * @param {Number} x2 - Swipe end X coordinate.
- * @param {Number} y2 - Swipe end Y coordinate.
-=======
  * @summary Perform a swipe on an element.
  * @function swipe
  * @param {String|Element} locator - Locator of the element to swipe on.
  * @param {Number} xoffset - Horizontal offset.
  * @param {Number} yoffset - Vertical offset. Negative value indicates swipe down and positive indicates swipe up direction.
  * @param {Number=} timeout - Timeout in milliseconds. Default is 60 seconds.
->>>>>>> 9171317e
  * @for android, ios
  * @example <caption>[javascript] Usage example</caption>
  * mob.init(caps);//Starts a mobile session and opens app from desired capabilities
- * mob.swipe(100, 100, 300, 100);//Perform a swipe on the provided coordinates.
+ * mob.swipe("id=Element",-60,0,150);//Perform a swipe on the screen or an element.
 */
-<<<<<<< HEAD
-module.exports = function(locator, xoffset, yoffset, speed) {
-    this.helpers._assertArgumentNumber(x1, 'x1');
-    this.helpers._assertArgumentNumber(x2, 'x2');
-    this.helpers._assertArgumentNumber(x1, 'y1');
-    this.helpers._assertArgumentNumber(x2, 'y2');
-
-    return this.driver.touchAction([
-        {action: 'press', x: x1, y: y1},
-        {action: 'moveTo', x: x2, y: y2},
-=======
 module.exports = function(locator, xoffset, yoffset, timeout) {
     this.helpers.assertArgumentNumber(xoffset, 'xoffset');
     this.helpers.assertArgumentNumber(yoffset, 'yoffset');
@@ -48,7 +28,6 @@
     el.touchAction([
         'press',
         { action: 'moveTo', x: xoffset, y: yoffset },
->>>>>>> 9171317e
         'release'
     ]);
 };