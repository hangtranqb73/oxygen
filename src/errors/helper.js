/*
 * Copyright (C) 2015-present CloudBeat Limited
 *
 * This program is free software: you can redistribute it and/or modify
 * it under the terms of the GNU General Public License as published by
 * the Free Software Foundation, either version 3 of the License, or
 * (at your option) any later version.
 */

/**
 * Helper module for handling and converting various error types
 */

import OxError from './OxygenError';
const util = require('util');

const ERROR_CODES = {
    SCRIPT_ERROR: 'SCRIPT_ERROR',
    UNKNOWN_ERROR: 'UNKNOWN_ERROR',
    ASSERT_ERROR: 'ASSERT_ERROR',
    PDF_ERROR: 'PDF_ERROR',
    VERIFY_ERROR: 'VERIFY_ERROR',
    ELEMENT_NOT_FOUND: 'ELEMENT_NOT_FOUND',
    FRAME_NOT_FOUND: 'FRAME_NOT_FOUND',
    UNKNOWN_COMMAND_ERROR: 'UNKNOWN_COMMAND_ERROR',
    STALE_ELEMENT_REFERENCE: 'STALE_ELEMENT_REFERENCE',
    ELEMENT_NOT_VISIBLE: 'ELEMENT_NOT_VISIBLE',
    LOCATOR_MATCHES_MULTIPLE_ELEMENTS: 'LOCATOR_MATCHES_MULTIPLE_ELEMENTS',
    ELEMENT_STILL_EXISTS: 'ELEMENT_STILL_EXISTS',
    BROWSER_JS_EXECUTE_ERROR: 'BROWSER_JS_EXECUTE_ERROR',
    TIMEOUT: 'TIMEOUT',
    WINDOW_NOT_FOUND: 'WINDOW_NOT_FOUND',
    UNEXPECTED_ALERT_OPEN: 'UNEXPECTED_ALERT_OPEN',
    NO_ALERT_OPEN_ERROR: 'NO_ALERT_OPEN_ERROR',
    MAILINATOR_ERROR: 'MAILINATOR_ERROR',
    APPIUM_UNREACHABLE_ERROR: 'APPIUM_UNREACHABLE_ERROR',
    SELENIUM_UNREACHABLE_ERROR: 'SELENIUM_UNREACHABLE_ERROR',
    CHROMEDRIVER_ERROR: 'CHROMEDRIVER_ERROR',
    WEBDRIVER_ERROR: 'WEBDRIVER_ERROR',
    DB_CONNECTION_ERROR: 'DB_CONNECTION_ERROR',
    DB_QUERY_ERROR: 'DB_QUERY_ERROR',
    SOAP_ERROR: 'SOAP_ERROR',
    NOT_IMPLEMENTED_ERROR: 'NOT_IMPLEMENTED_ERROR',
    SERIAL_PORT_ERROR: 'SERIAL_PORT_ERROR',
    HTTP_ERROR: 'HTTP_ERROR',
    EMAIL_ERROR: 'EMAIL_ERROR',
    MODULE_NOT_INITIALIZED_ERROR: 'MODULE_NOT_INITIALIZED_ERROR',
    WAIT_FOR_TIMEOUT: 'WAIT_FOR_TIMEOUT',
    DEVICE_NOT_FOUND: 'DEVICE_NOT_FOUND',
    PARAMETERS_ERROR: 'PARAMETERS_ERROR',
    INVALID_CAPABILITIES: 'INVALID_CAPABILITIES',
    BROWSER_CONFIGURATION_ERROR: 'BROWSER_CONFIGURATION_ERROR',
    APPIUM_CONNECTION_ERROR: 'APPIUM_CONNECTION_ERROR',
    APPIUM_SESSION_ERROR: 'APPIUM_SESSION_ERROR',
    SELENIUM_SESSION_ERROR: 'SELENIUM_SESSION_ERROR',
    SELENIUM_CONNECTION_ERROR: 'SELENIUM_CONNECTION_ERROR',
    URL_OPEN_ERROR: 'URL_OPEN_ERROR',
    OPTION_NOT_FOUND: 'OPTION_NOT_FOUND',
    ATTRIBUTE_NOT_FOUND: 'ATTRIBUTE_NOT_FOUND',
    ELEMENT_STATE_ERROR: 'ELEMENT_STATE_ERROR',
    MOBILE_CONTEXT_ERROR: 'MOBILE_CONTEXT_ERROR',
    APPLICATION_NOT_FOUND_ERROR: 'APPLICATION_NOT_FOUND_ERROR',
    TWILIO_ERROR: 'TWILIO_ERROR',
    HOOK_ERROR: 'HOOK_ERROR',
    NOT_SUPPORTED: 'NOT_SUPPORTED',
    ASSERT_PASSED: 'ASSERT_PASSED',
    MODULE_NOT_FOUND: 'MODULE_NOT_FOUND'
};

// Chai to Oxygen error codes mapping
const CHAI_ERROR_CODES = {
    AssertionError: ERROR_CODES.ASSERT_ERROR
};

// General JavaScript error codes mapping
const SCRIPT_ERROR_CODES = {
    TypeError: ERROR_CODES.SCRIPT_ERROR,
    SyntaxError: ERROR_CODES.SCRIPT_ERROR,
    ReferenceError: ERROR_CODES.SCRIPT_ERROR,
};

module.exports = {
    getFailureFromError: function(err) {
        if (!err) {
            return null;
        }
        if (!(err instanceof OxError)) {
            err = this.getOxygenError(err);
        }
        return {
            type: err.type,
            message: err.message,
            data: err.data,
            location: err.location,
            stacktrace: err.stacktrace || null
        };
    },
    getDbErrorMessage: function(err) {
        let message = '';

        if (err && err.message) {
            message += err.message;
        }

        if (
            err &&
            err.odbcErrors &&
            Array.isArray(err.odbcErrors) &&
            err.odbcErrors.length > 0
        ) {
            err.odbcErrors.map((item) => {
                if (
                    item &&
                    item.message
                ) {
                    message += ' ' +item.message;
                }
            });
        }

        return message;
    },
    getOxygenError: function(err, module, cmd, args) {
        // return the error as is if it has been already processed
        if (err instanceof OxError) {
            return err;
        }

        var errType = err.type || err.name || typeof err;
        // handle "Can't call <command> on element with selector <selector> because element wasn't found"
        if (err.message && err.message.includes('because element wasn\'t found')) {
            return new OxError(ERROR_CODES.ELEMENT_NOT_FOUND, err.message, null, true, err);
        }
        // handle "invalid argument: Unsupported locator strategy: -android uiautomator" for mobile.
        // usually due to not using the correct context
        else if (err.message && err.message.includes('Unsupported locator strategy')) {
            let matches = err.message.match(/invalid argument: (.*)/i);
            return new OxError(ERROR_CODES.MOBILE_CONTEXT_ERROR, (matches.length === 2 ? matches[1] : err.message) +
                '. Make sure you are using the correct mobile context. See mob.setNativeContext and mob.setWebViewContext.');
        }
        // handle "invalid selector: Unable to locate an element with the xpath expression"
        // usually due to invalid xpath
        else if (err.message && err.message.includes('Unable to locate an element with the xpath expression')) {
            let matches = err.message.match(/(The string '.*' is not a valid XPath expression.)/i);
            return new OxError(ERROR_CODES.SCRIPT_ERROR, (matches && matches.length === 2 ? matches[1] : err.message));
        }
        // invalid css locator on Chrome/IE. e.g. css=#\:p0
        else if (err.message && err.message.includes('An invalid or illegal selector was specified')) {
            return new OxError(ERROR_CODES.SCRIPT_ERROR, 'An invalid or illegal selector was specified');
        }
        // invalid css locator on Firefox. e.g. css=#\:p0
        else if (err.message && err.message.startsWith('Given css selector expression')) {
            let matches = err.message.match(/(Given css selector expression ".*" is invalid).*/i);
            return new OxError(ERROR_CODES.SCRIPT_ERROR, (matches && matches.length === 2 ? matches[1] : err.message));
        }
        else if (err.message && (err.message.includes('Unable to automate Chrome version') ||
            err.message.includes('No Chromedriver found that can automate'))) {
            return new OxError(ERROR_CODES.CHROMEDRIVER_ERROR, extractOriginalError(err.message));
        }
        // handle various types of 'Original error'
        else if (err.message.includes(ORIGINAL_ERROR_MESSAGE)) {
            return new OxError(ERROR_CODES.UNKNOWN_ERROR, extractOriginalError(err.message), util.inspect(err));
        }
        // invalid URL in open command
        else if (err.message && err.message.includes('Invalid URL')) {
            let matches = err.message.match(/( Invalid URL: .*$).*/i);
            return new OxError(ERROR_CODES.SCRIPT_ERROR, (matches && matches.length === 2 ? matches[1] : err.message));
        }
        // usually on mobile Chrome when element is overlapped by another element
        else if (err.message && err.message.startsWith('element click intercepted')) {
            let matches = err.message.match(/element click intercepted: (.*)/i);
            return new OxError(ERROR_CODES.ELEMENT_NOT_VISIBLE, (matches && matches.length === 2 ? matches[1] : err.message));
        }
        // usually because Selenium has killed the session due to exceeding '-timeout' timeout
        else if (err.message && err.message.startsWith('No active session with ID')) {
            return new OxError(ERROR_CODES.SELENIUM_SESSION_ERROR, 'Execution time exceeded the timeout set by Selenium');
        }
        // when driver (IEDriverServer, ChromeDriver, etc) crashes
        else if (err.message === 'java.net.ConnectException: Connection refused: connect') {
            return new OxError(ERROR_CODES.WEBDRIVER_ERROR, 'The underlying WebDriver seems to have crashed: ' + err.message);
        }
<<<<<<< HEAD
        else if (err.code && err.code === 'MODULE_NOT_FOUND') {
            return new OxError(ERROR_CODES.MODULE_NOT_FOUND, err.message);
        }
        //  when doing an operation on an element (e.g. click) but the window was already closed
        else if (err.message && err.message.includes('no such window') && err.message.includes('target window already closed') && err.message.includes('web view not found')) {
            return new OxError(ERROR_CODES.WINDOW_NOT_FOUND, err.message);
=======
        // example: The element with selector *** you trying to pass into the execute method wasn't found
        // when element was deleted from DOM
        else if (err.message && err.message.includes('you trying to pass into the execute method wasn\'t found')) {
            return new OxError(ERROR_CODES.ELEMENT_NOT_FOUND,  err.message);
>>>>>>> 3257241d
        }

        // try to resolve Chai error code
        var oxErrorCode = CHAI_ERROR_CODES[errType];
        if (oxErrorCode) {
            // throw non-fatal error if it's a "verify" module or method 
            if (oxErrorCode === ERROR_CODES.ASSERT &&
				(module === 'verify' || cmd.indexOf('verify') === 0)) { // verify.*, *.verify*
                return new OxError(ERROR_CODES.VERIFY, err.message, null, false);
            }
            return new OxError(oxErrorCode, err.message, null, true, err);
        }

        // try to resolve JavaScript error code
        oxErrorCode = SCRIPT_ERROR_CODES[errType];
        if (oxErrorCode) {
            // throw non-fatal error if it's a "verify" module or method 
            if (oxErrorCode === ERROR_CODES.ASSERT &&
				(module === 'verify' || cmd.indexOf('verify') === 0)) { // verify.*, *.verify*
                return new OxError(ERROR_CODES.VERIFY, err.message, null, false);
            }
            return new OxError(oxErrorCode, err.message || null, null, true, err);
        }

        console.log('=== Error Details ===');
        console.log('Type: ' + err.type + ' Name: ' + err.name + ' Code: ' + err.code + ' Msg: ' + err.message);
        console.log(util.inspect(err));

        const errMessage = err.message ? `${errType}: ${err.message}` : `${errType}`;
        return new OxError(ERROR_CODES.UNKNOWN_ERROR, errMessage, util.inspect(err), true, err);
    },
    getSeleniumInitError: function(err) {
        if (err.message) {
            var ieZoomErrorMsg = err.message.match(/(Unexpected error launching Internet Explorer\. Browser zoom level was set to \d+%\. It should be set to \d+%)/gm);
            if (ieZoomErrorMsg) {
                return new OxError(ERROR_CODES.BROWSER_CONFIGURATION_ERROR, ieZoomErrorMsg.toString());
            }

            if (err.message.includes('Unable to create new service: ChromeDriverService')) {
                return new OxError(ERROR_CODES.CHROMEDRIVER_ERROR, err.message, null, true, err);
            }

            if (err.message.includes('Unable to create new service:')) {
                return new OxError(ERROR_CODES.SELENIUM_UNREACHABLE_ERROR, err.message, null, true, err);
            }

            var chromeDriverMsg = err.message.match(/(This version of ChromeDriver only supports Chrome version [0-9]*)/gm);
            if (chromeDriverMsg) {
                return new OxError(ERROR_CODES.CHROMEDRIVER_ERROR, chromeDriverMsg.toString());
            }
        }

        if (err.message && err.message.includes('cannot find Chrome binary')) {
            return new OxError(ERROR_CODES.CHROMEDRIVER_ERROR, 'Cannot find Chrome binary');
        } else if (err.code === 'ECONNREFUSED' || err.code === 'ECONNRESET' || err.code === 'ENOTFOUND' || err.message === 'Failed to create session.\nsocket hang up') {
            return new OxError(ERROR_CODES.SELENIUM_UNREACHABLE_ERROR, "Couldn't connect to Selenium server");
        } else if (err.message === 'All minutes for this organization has been exausted' ||
            err.message === '401 Unauthorized' ||
            err.message && err.message.startsWith('Failed to create session.')) {
            return new OxError(ERROR_CODES.SELENIUM_CONNECTION_ERROR, err.message);
        } else if (err.message.includes('Unable to create new service:')) {
            return new OxError(ERROR_CODES.SELENIUM_CONNECTION_ERROR, err.message + '\n\nThis is probably due to missing ChromeDriver/IEDriverServer/GeckoDriver binary.\n');
        }

        console.log('=== Error Details ===');
        console.log('Type: ' + err.type + ' Name: ' + err.name + ' Code: ' + err.code + ' Msg: ' + err.message);
        console.log(util.inspect(err));

        return new OxError(ERROR_CODES.UNKNOWN_ERROR, err.type + ': ' + err.message, util.inspect(err));
    },
    getAppiumInitError: function(err) {
        if (err.message && err.message.includes('cannot find Chrome binary')) {
            return new OxError(ERROR_CODES.CHROMEDRIVER_ERROR, 'Cannot find Chrome binary');
        } else if (err.code === 'ECONNREFUSED' || err.code === 'ECONNRESET' || err.code === 'ENOTFOUND' || err.message === 'Failed to create session.\nsocket hang up') {
            return new OxError(ERROR_CODES.APPIUM_UNREACHABLE_ERROR, "Couldn't connect to Appium server");
        } else if (err.message && err.message.includes('Could not find a connected Android device')) {
            return new OxError(ERROR_CODES.DEVICE_NOT_FOUND, 'Could not find a connected Android device');
        } else if (err.message && err.message.includes('Unable to automate Chrome version')) {          // appium <= 1.14
            return new OxError(ERROR_CODES.CHROMEDRIVER_ERROR, extractOriginalError(err.message));
        } else if (err.message && err.message.includes('No Chromedriver found that can automate')) {    // appium >= 1.15
            return new OxError(ERROR_CODES.CHROMEDRIVER_ERROR, extractOriginalError(err.message));
        } else if (err.message && err.message.includes('Unable to find an active device or emulator with')) {
            return new OxError(ERROR_CODES.DEVICE_NOT_FOUND, extractOriginalError(err.message));
        } else if (err.message && err.message.includes('is not installed on device')) {
            return new OxError(ERROR_CODES.APPLICATION_NOT_FOUND_ERROR, extractOriginalError(err.message));
        } else if (err.message === 'All minutes for this organization has been exausted' ||
            err.message === '401 Unauthorized') {
            return new OxError(ERROR_CODES.APPIUM_CONNECTION_ERROR, err.message);
        } else if (err.message && (
                err.message.includes('A new session could not be created.') ||
                err.message.includes('Failed to create session.'))) {
            return new OxError(ERROR_CODES.APPIUM_SESSION_ERROR, extractOriginalError(err.message), null, true);
        }

        console.log('=== Error Details ===');
        console.log('Type: ' + err.type + ' Name: ' + err.name + ' Code: ' + err.code + ' Msg: ' + err.message);
        console.log(util.inspect(err));

        return new OxError(ERROR_CODES.UNKNOWN_ERROR, extractOriginalError(err.message), util.inspect(err));
    },
    getAssertError: function(expected, actual) {
        actual = actual.toString().replace(/\n/g, '\\n');
        return new OxError(ERROR_CODES.ASSERT_ERROR, `Expected: "${expected}". Got: "${actual}"`);
    },
    errorCode: ERROR_CODES
};

const ORIGINAL_ERROR_MESSAGE = 'Original error: ';
const UNKNOWN_ERROR_MESSAGE = 'unknown error: ';

function extractOriginalError(msg) {
    if (!msg) {
        return '';
    }

    var errorIndex1 = msg.indexOf(ORIGINAL_ERROR_MESSAGE);
    if (errorIndex1 === -1) {
        return msg;
    }

    // there could anothe nested "original error"
    var errorIndex2 = msg.indexOf(ORIGINAL_ERROR_MESSAGE, errorIndex1 + ORIGINAL_ERROR_MESSAGE.length);

    msg = msg.substring((errorIndex2 > -1 ? errorIndex2 : errorIndex1)  + ORIGINAL_ERROR_MESSAGE.length);

    // strip 'unknown error:'
    var unknownErrorIndex = msg.indexOf(UNKNOWN_ERROR_MESSAGE);
    if (unknownErrorIndex > -1) {
        return msg.substring(unknownErrorIndex + UNKNOWN_ERROR_MESSAGE.length);
    }

    return msg;
}<|MERGE_RESOLUTION|>--- conflicted
+++ resolved
@@ -179,19 +179,17 @@
         else if (err.message === 'java.net.ConnectException: Connection refused: connect') {
             return new OxError(ERROR_CODES.WEBDRIVER_ERROR, 'The underlying WebDriver seems to have crashed: ' + err.message);
         }
-<<<<<<< HEAD
         else if (err.code && err.code === 'MODULE_NOT_FOUND') {
             return new OxError(ERROR_CODES.MODULE_NOT_FOUND, err.message);
         }
         //  when doing an operation on an element (e.g. click) but the window was already closed
         else if (err.message && err.message.includes('no such window') && err.message.includes('target window already closed') && err.message.includes('web view not found')) {
             return new OxError(ERROR_CODES.WINDOW_NOT_FOUND, err.message);
-=======
+        }
         // example: The element with selector *** you trying to pass into the execute method wasn't found
         // when element was deleted from DOM
         else if (err.message && err.message.includes('you trying to pass into the execute method wasn\'t found')) {
             return new OxError(ERROR_CODES.ELEMENT_NOT_FOUND,  err.message);
->>>>>>> 3257241d
         }
 
         // try to resolve Chai error code
