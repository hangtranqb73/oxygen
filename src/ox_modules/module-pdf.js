/*
 * Copyright (C) 2019-present CloudBeat Limited
 *
 * This program is free software: you can redistribute it and/or modify
 * it under the terms of the GNU General Public License as published by
 * the Free Software Foundation, either version 3 of the License, or
 * (at your option) any later version.
 */

/**
 * @name pdf
 * @description Provides generic methods for working with PDF files.
 */

import OxError from '../errors/OxygenError';
const errHelper = require('../errors/helper');
const path = require('path');
var pdfreader = require('pdfreader');
var deasync = require('deasync');

function countRows(searchStr, rows, reverse) {
    let result = 0;

    Object.keys(rows) // => array of y-positions (type: float)
        .sort((y1, y2) => parseFloat(y1) - parseFloat(y2)) // sort float positions
        .some(y => {
            var line = (rows[y] || []).join('').replace(/\s/g, '');
            let inludes;

            if(reverse){
                const reverseSearchStr = searchStr.split('').reverse().join('');
                inludes = line.includes(searchStr) || line.includes(reverseSearchStr);
            } else {
                inludes = line.includes(searchStr);
            }
            
            if(inludes){
                result++;
            }
        });

    return result;
}

function checkRows(searchStr, rows, reverse) {
    let result = false;
    
    Object.keys(rows) // => array of y-positions (type: float)
        .sort((y1, y2) => parseFloat(y1) - parseFloat(y2)) // sort float positions
        .some(y => {

            var line = (rows[y] || []).join('').replace(/\s/g, '');

            let inludes;

            if(reverse){
                const reverseSearchStr = searchStr.split('').reverse().join('');
                inludes = line.includes(searchStr) || line.includes(reverseSearchStr);
            } else {
                inludes = line.includes(searchStr);
            }
            
            if(inludes){
                result = true;
                return true;
            }
        });

    return result;
}

<<<<<<< HEAD
function assertion(pdfFilePath, text, pageNum = 0){
=======
function assertion(path, text, pageNum = 0, reverse = false){
>>>>>>> 8b2cf185
    let rows = {}; // indexed by y-position
    let currentPage = 1;

    return new Promise(function(resolve, reject) {
        const searchStr = text.replace(/\s/g, '');

        new pdfreader.PdfReader().parseFileItems(pdfFilePath, function(
            err,
            item
        ) {
            if(err){
                let errorMessage = 'unexpected PdfReader error';
                if(err.data && err.data.message){
                    errorMessage = err.data.message;
                }
                throw new OxError(errHelper.errorCode.ASSERT_ERROR, errorMessage );
            }

            if (item && item.page) {
                currentPage = item.page - 1;
                let hold = true;

                if(pageNum){
                    if(currentPage && parseInt(currentPage) === parseInt(pageNum)){
                        // hold
                    } else {
                        hold = false;
                    }
                }

                if(hold && currentPage > 0){
                    let result = checkRows(searchStr, rows, reverse);

                    if(result){
                        resolve(true);
                    }
                }

                rows = {}; // clear rows for next page
            } else if (item && item.text) {
                // accumulate text items into rows object, per line
                (rows[item.y] = rows[item.y] || []).push(item.text);
            } else {
                if(typeof item === 'undefined'){
                    // end of file
                    let hold = true;
                    currentPage++;

                    if(pageNum){
                        if(pageNum > currentPage){
                            throw new OxError(errHelper.errorCode.SCRIPT_ERROR, `Invalid argument - 'pageNum' is ${pageNum}, but PDF contains only ${currentPage} pages`);
                        } else if(currentPage && parseInt(currentPage) === parseInt(pageNum)){
                            // hold
                        } else {
                            hold = false;
                        }
                    }

                    if(hold && currentPage > 0){

                        //check in the last page
                        let result = checkRows(searchStr, rows);
                    
                        if(result){
                            resolve(true);
                        }
                    }
                    
                    resolve(false);
                }
            }
        });
    });
}

<<<<<<< HEAD
function count(pdfFilePath, text, pageNum = 0){
=======
function count(path, text, pageNum = 0, reverse = false){
>>>>>>> 8b2cf185
    let rows = {}; // indexed by y-position
    let currentPage = 1;
    let totalResult = 0;

    return new Promise(function(resolve, reject) {
        const searchStr = text.replace(/\s/g, '');

        new pdfreader.PdfReader().parseFileItems(pdfFilePath, function(
            err,
            item
        ) {
            if(err){
                let errorMessage = 'unexpected PdfReader error';
                if(err.data && err.data.message){
                    errorMessage = err.data.message;
                }
                throw new OxError(errHelper.errorCode.ASSERT_ERROR, errorMessage );
            }

            if (item && item.page) {
                currentPage = item.page - 1;
                let hold = true;

                if(pageNum){
                    if(currentPage && parseInt(currentPage) === parseInt(pageNum)){
                        // hold
                    } else {
                        hold = false;
                    }
                }

                if(hold && currentPage > 0){

                    //check in the last page
                    let result = countRows(searchStr, rows, reverse);

                    if(result && result > 0){
                        totalResult+=result;
                    }
                }

                rows = {}; // clear rows for next page
            } else if (item && item.text) {
                // accumulate text items into rows object, per line
                (rows[item.y] = rows[item.y] || []).push(item.text);
            } else {
                if(typeof item === 'undefined'){
                    // end of file
                    
                    let hold = true;
                    currentPage++;
                    
                    if(pageNum){
                        if(pageNum > currentPage){
                            throw new OxError(errHelper.errorCode.SCRIPT_ERROR, `Invalid argument - 'pageNum' is ${pageNum}, but PDF contains only ${currentPage} pages`);
                        } else if(currentPage && parseInt(currentPage) === parseInt(pageNum)){
                            // hold
                        } else {
                            hold = false;
                        }
                    }

                    if(hold && currentPage > 0){

                        //check in the last page
                        let result = countRows(searchStr, rows);
                        
                        if(result && result > 0){
                            totalResult+=result;
                        }
                    }
                    
                    resolve(totalResult);
                }
            }
        });
    });
}

function validateString(arg, name) {
    if(arg && typeof arg === 'string' && arg.trim().length > 0){
        // text is correct
    } else {
        throw new OxError(errHelper.errorCode.SCRIPT_ERROR, "Invalid argument - '" + name + "' should be a non-empty string.");
    }
}

function validatePageNum(arg, name) {
    if(arg === null || (arg && typeof arg === 'number' && arg > 0)){
        // pageNum is correct
    } else {
        throw new OxError(errHelper.errorCode.SCRIPT_ERROR, "Invalid argument - '" + name + "' should be a non-negative number.");
    }
}

function validateMessage(arg, name) {
    if(arg === null || (arg && typeof arg === 'string' && arg.trim().length > 0)){
        // pageNum is correct
    } else {
        throw new OxError(errHelper.errorCode.SCRIPT_ERROR, "Invalid argument - '" + name + "' should be a non-empty string.");
    }
}

function validateReverse(arg, name) {
    if(arg === null || (arg && typeof arg === 'boolean')){
        // pageNum is correct
    } else {
        throw new OxError(errHelper.errorCode.SCRIPT_ERROR, "Invalid argument - '" + name + "' should be a boolean");
    }
}

module.exports = function(options, context, rs, logger, modules, services) {

    module.isInitialized = function() {
        return true;
    };

    /**
     * @summary Asserts that text is present in a PDF file
     * @function assert
     * @param {String} pdfFilePath - Absolute path to the PDF file.
     * @param {String} text - Text to assert.
     * @param {Number=} pageNum - Page number.
     * @param {String=} message - Message to throw if assertion fails.
     * @param {Boolean=} reverse - Check also reverse variant of string.
     */
<<<<<<< HEAD
    module.assert = function(pdfFilePath, text, pageNum = null, message = null) {
        validateString(pdfFilePath, 'pdfFilePath');
        validateString(text, 'text');
        validatePageNum(pageNum, 'pageNum');
        validateMessage(message, 'message');

        pdfFilePath = pdfFilePath.trim(); 

        pdfFilePath = pdfFilePath.split('').map((item, idx) => {
            return ![8206, 8296].includes(pdfFilePath.charCodeAt(idx)) ? item : null;
        }).join('');

        if(pdfFilePath[0] === '~'){
            // resolve relative file path
            pdfFilePath = path.join(process.env.HOME, pdfFilePath.slice(1));
        } else {
            let cwd = process.cwd();
    
            if(options && options.cwd){
                cwd = options.cwd;
            }
    
            if(options && options.rootPath){
                cwd = options.rootPath;
            }
    
            cwd = cwd.trim(); 
    
            // resolve relative file path
            pdfFilePath = path.resolve(cwd, pdfFilePath);
        }

        try {
            let actual = null;
            const expected = true;
            assertion(pdfFilePath, text, pageNum).then(
=======
    module.assert = function(path, text, pageNum = null, message = null, reverse = false) {
        validateString(path, 'path');
        validateString(text, 'text');
        validatePageNum(pageNum, 'pageNum');
        validateMessage(message, 'message');
        validateReverse(reverse, 'reverse');
        
        try {
            let actual = null;
            const expected = true;
            assertion(path, text, pageNum, reverse).then(
>>>>>>> 8b2cf185
                result => {
                    actual = result;
                },
                error => {
                    throw new OxError(errHelper.errorCode.ASSERT_ERROR, error.message || error);
                }
            );
            
            deasync.loopWhile(() => { return typeof actual !== 'boolean'; });

            if(actual === expected){
                // ignore;
            } else {
                let savaMessage = text+' is not found in the PDF';

                if(pageNum){
                    savaMessage+= ` in page ${pageNum}`;
                }

                if(message){
                    // show message in result
                    savaMessage = message;
                }
                
                throw new OxError(errHelper.errorCode.ASSERT_ERROR, savaMessage);
            }
        }
        catch (e) {
            throw new OxError(errHelper.errorCode.ASSERT_ERROR, e.message);
        }
    };
    
    /**
     * @summary Asserts that text is not present in a PDF file
     * @function assertNot
     * @param {String} pdfFilePath - Absolute path to the pdf file.
     * @param {String} text - Text to assert.
     * @param {Number=} pageNum - Page number.
     * @param {String=} message - Message to throw if assertion fails.
     * @param {Boolean=} reverse - Check also reverse variant of string.
     */
<<<<<<< HEAD
    module.assertNot = function(pdfFilePath, text, pageNum = null, message = null) {
        validateString(pdfFilePath, 'pdfFilePath');
=======
    module.assertNot = function(path, text, pageNum = null, message = null, reverse = false) {
        validateString(path, 'path');
>>>>>>> 8b2cf185
        validateString(text, 'text');
        validatePageNum(pageNum, 'pageNum');
        validateMessage(message, 'message');
        validateReverse(reverse, 'reverse');

        try {
            let actual = null;
            const expected = false;
<<<<<<< HEAD
            assertion(pdfFilePath, text, pageNum).then(
=======
            assertion(path, text, pageNum, reverse).then(
>>>>>>> 8b2cf185
                result => {
                    actual = result;
                },
                error => {
                    throw new OxError(errHelper.errorCode.ASSERT_ERROR, error.message || error);
                }
            );
            
            deasync.loopWhile(() => typeof actual !== 'boolean');
            
            if(actual === expected){
                // ignore;
            } else {
                let savaMessage = text+' is found in the PDF';

                if(pageNum){
                    savaMessage+= ` in page ${pageNum}`;
                }

                if(message){
                    // show message in result
                    savaMessage = message;
                }

                throw new OxError(errHelper.errorCode.ASSERT_ERROR, savaMessage);
            }
        }
        catch (e) {
            throw new OxError(errHelper.errorCode.ASSERT_ERROR, e.message);
        }
    };

    /**
     * @summary Count the number of times specified text is present in a PDF file.
     * @function count
     * @param {String} pdfFilePath - Absolute path to the pdf file.
     * @param {String} text - Text to count.
     * @param {Number=} pageNum - Page number.
     * @param {Boolean=} reverse - Check also reverse variant of string.
     * @return {Number} Number of times the specified text was found.
     */
<<<<<<< HEAD
    module.count = function(pdfFilePath, text, pageNum = null) {
        validateString(pdfFilePath, 'pdfFilePath');
=======
    module.count = function(path, text, pageNum = null, reverse = false) {
        validateString(path, 'path');
>>>>>>> 8b2cf185
        validateString(text, 'text');
        validatePageNum(pageNum, 'pageNum');
        validateReverse(reverse, 'reverse');

        let actual = null;
<<<<<<< HEAD
        count(pdfFilePath, text, pageNum, true).then(
=======
        count(path, text, pageNum, reverse).then(
>>>>>>> 8b2cf185
            result => {
                actual = result;
            },
            error => {
                throw new OxError(errHelper.errorCode.PDF_ERROR, error.message || error);
            }
        );
        
        deasync.loopWhile(() => { return typeof actual !== 'number'; });
        
        return actual;
    };

    return module;
};<|MERGE_RESOLUTION|>--- conflicted
+++ resolved
@@ -69,11 +69,7 @@
     return result;
 }
 
-<<<<<<< HEAD
-function assertion(pdfFilePath, text, pageNum = 0){
-=======
-function assertion(path, text, pageNum = 0, reverse = false){
->>>>>>> 8b2cf185
+function assertion(pdfFilePath, text, pageNum = 0, reverse = false){
     let rows = {}; // indexed by y-position
     let currentPage = 1;
 
@@ -149,11 +145,7 @@
     });
 }
 
-<<<<<<< HEAD
-function count(pdfFilePath, text, pageNum = 0){
-=======
-function count(path, text, pageNum = 0, reverse = false){
->>>>>>> 8b2cf185
+function count(pdfFilePath, text, pageNum = 0, reverse = false){
     let rows = {}; // indexed by y-position
     let currentPage = 1;
     let totalResult = 0;
@@ -280,12 +272,12 @@
      * @param {String=} message - Message to throw if assertion fails.
      * @param {Boolean=} reverse - Check also reverse variant of string.
      */
-<<<<<<< HEAD
-    module.assert = function(pdfFilePath, text, pageNum = null, message = null) {
+    module.assert = function(pdfFilePath, text, pageNum = null, message = null, reverse = false) {
         validateString(pdfFilePath, 'pdfFilePath');
         validateString(text, 'text');
         validatePageNum(pageNum, 'pageNum');
         validateMessage(message, 'message');
+        validateReverse(reverse, 'reverse');
 
         pdfFilePath = pdfFilePath.trim(); 
 
@@ -316,20 +308,7 @@
         try {
             let actual = null;
             const expected = true;
-            assertion(pdfFilePath, text, pageNum).then(
-=======
-    module.assert = function(path, text, pageNum = null, message = null, reverse = false) {
-        validateString(path, 'path');
-        validateString(text, 'text');
-        validatePageNum(pageNum, 'pageNum');
-        validateMessage(message, 'message');
-        validateReverse(reverse, 'reverse');
-        
-        try {
-            let actual = null;
-            const expected = true;
-            assertion(path, text, pageNum, reverse).then(
->>>>>>> 8b2cf185
+            assertion(pdfFilePath, text, pageNum, reverse).then(
                 result => {
                     actual = result;
                 },
@@ -371,13 +350,8 @@
      * @param {String=} message - Message to throw if assertion fails.
      * @param {Boolean=} reverse - Check also reverse variant of string.
      */
-<<<<<<< HEAD
-    module.assertNot = function(pdfFilePath, text, pageNum = null, message = null) {
+    module.assertNot = function(pdfFilePath, text, pageNum = null, message = null, reverse = false) {
         validateString(pdfFilePath, 'pdfFilePath');
-=======
-    module.assertNot = function(path, text, pageNum = null, message = null, reverse = false) {
-        validateString(path, 'path');
->>>>>>> 8b2cf185
         validateString(text, 'text');
         validatePageNum(pageNum, 'pageNum');
         validateMessage(message, 'message');
@@ -386,11 +360,7 @@
         try {
             let actual = null;
             const expected = false;
-<<<<<<< HEAD
-            assertion(pdfFilePath, text, pageNum).then(
-=======
-            assertion(path, text, pageNum, reverse).then(
->>>>>>> 8b2cf185
+            assertion(pdfFilePath, text, pageNum, reverse).then(
                 result => {
                     actual = result;
                 },
@@ -432,23 +402,14 @@
      * @param {Boolean=} reverse - Check also reverse variant of string.
      * @return {Number} Number of times the specified text was found.
      */
-<<<<<<< HEAD
-    module.count = function(pdfFilePath, text, pageNum = null) {
+    module.count = function(pdfFilePath, text, pageNum = null, reverse = false) {
         validateString(pdfFilePath, 'pdfFilePath');
-=======
-    module.count = function(path, text, pageNum = null, reverse = false) {
-        validateString(path, 'path');
->>>>>>> 8b2cf185
         validateString(text, 'text');
         validatePageNum(pageNum, 'pageNum');
         validateReverse(reverse, 'reverse');
 
         let actual = null;
-<<<<<<< HEAD
-        count(pdfFilePath, text, pageNum, true).then(
-=======
-        count(path, text, pageNum, reverse).then(
->>>>>>> 8b2cf185
+        count(pdfFilePath, text, pageNum, reverse).then(
             result => {
                 actual = result;
             },
