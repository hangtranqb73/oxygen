--- conflicted
+++ resolved
@@ -18,11 +18,7 @@
  * mob.init(caps);//Starts a mobile session and opens app from desired capabilities
  * mob.swipeElement("id=Element",-60,0,150);//Perform a swipe on the screen or an element.
 */
-<<<<<<< HEAD
-module.exports = function(locator, xoffset, yoffset, speed) {
-=======
 module.exports = function(locator, xoffset, yoffset) {
->>>>>>> 0068dbb2
     this.helpers.assertArgument(locator, 'locator');
     this.helpers.assertArgumentNumber(xoffset, 'xoffset');
     this.helpers.assertArgumentNumber(yoffset, 'yoffset');
