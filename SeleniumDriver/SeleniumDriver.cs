--- conflicted
+++ resolved
@@ -157,8 +157,6 @@
 
         public object ExecuteCommand(SeCommand cmd,  bool screenShotErrors, out string screenShot)
         {
-			screenShot = null;
-
             Type thisType = this.GetType();
 
 			// While Selenese commands with *AndWait suffix imply that the command will block until the page has been loaded
@@ -211,10 +209,6 @@
 				}
 				catch (Exception e) { }
 			}
-<<<<<<< HEAD
-
-=======
->>>>>>> f8e32cfd
         }
 
 		public ParameterManager ParameterManager { get { return paramManager; } }
